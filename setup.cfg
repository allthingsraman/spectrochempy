--- conflicted
+++ resolved
@@ -19,8 +19,6 @@
     # invalid escape sequence ‘x’
     W605,
 
-<<<<<<< HEAD
-=======
     # class name should use CapWords convention
     N801
     # function name should be lowercase
@@ -38,7 +36,6 @@
     # variable in function should be lowercase
     N816
 
->>>>>>> 7a1c832a
 per-file-ignores =
     docs/**/*.py:E501
 
@@ -54,11 +51,8 @@
     F,
     # All W class violations are “warnings” reported by pycodestyle
     W,
-<<<<<<< HEAD
-=======
     # Check your code against PEP 8 naming conventions.
     # N8
->>>>>>> 7a1c832a
 
 count = True
 statistics = True

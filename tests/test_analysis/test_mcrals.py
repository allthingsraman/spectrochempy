--- conflicted
+++ resolved
@@ -14,12 +14,9 @@
 from spectrochempy.core import set_loglevel
 from spectrochempy.core.dataset.arraymixins.npy import dot
 from spectrochempy.core.dataset.nddataset import Coord, NDDataset
-<<<<<<< HEAD
-from spectrochempy.utils import MASKED, show, testing
-=======
+from spectrochempy.utils import testing
+from spectrochempy.utils.constants import MASKED
 from spectrochempy.utils.plots import show
-
->>>>>>> eb934282
 
 
 def gaussian(x, h, c, w, noise):

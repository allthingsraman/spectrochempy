# -*- coding: utf-8; tab-width: 4; indent-tabs-mode: t; python-indent: 4 -*-
#
# =============================================================================
# Copyright (©) 2015-2018 LCS
# Laboratoire Catalyse et Spectrochimie, Caen, France.
#
# This software is a computer program whose purpose is to [describe
# functionalities and technical features of your software].
#
# This software is governed by the CeCILL license under French law and
# abiding by the rules of distribution of free software. You can use,
# modify and/ or redistribute the software under the terms of the CeCILL
# license as circulated by CEA, CNRS and INRIA at the following URL
# "http://www.cecill.info".
#
# As a counterpart to the access to the source code and rights to copy,
# modify and redistribute granted by the license, users are provided only
# with a limited warranty and the software's author, the holder of the
# economic rights, and the successive licensors have only limited
# liability.
#
# In this respect, the user's attention is drawn to the risks associated
# with loading, using, modifying and/or developing or reproducing the
# software by the user in light of its specific status of free software,
# that may mean that it is complicated to manipulate, and that also
# therefore means that it is reserved for developers and experienced
# professionals having in-depth computer knowledge. Users are therefore
# encouraged to load and test the software's suitability as regards their
# requirements in conditions enabling the security of their systems and/or
# data to be ensured and, more generally, to use and operate it in the
# same conditions as regards security.
#
# The fact that you are presently reading this means that you have had
# knowledge of the CeCILL license and that you accept its terms.
# =============================================================================

"""Clean, build, and release the HTML documentation for spectrochempy.
"""

import os, sys
import re
import shutil
from collections import namedtuple
from glob import glob
from pkgutil import walk_packages
import subprocess
from warnings import warn
import setuptools_scm

from sphinx.util.docutils import docutils_namespace, patch_docutils
from ipython_genutils.text import indent, dedent, wrap_paragraphs
from sphinx.errors import SphinxError
from sphinx.application import Sphinx

# set the correct backend for sphinx-gallery
import matplotlib as mpl
mpl.use('agg')

from spectrochempy.api import *
from spectrochempy.utils import (list_packages, get_version, get_release,
                                 get_release_date, get_version_date)
from traitlets import import_item

import logging
log_level = logging.DEBUG

#from sphinx.util.console import bold, darkgreen
#TODO: make our message colored too!   look at https://github.com/sphinx-doc/sphinx/blob/master/tests/test_util_logging.py
#from sphinx.cmdline import main as sphinx_build

SERVER = os.environ.get('SERVER_FOR_LCS', None)

DOCDIR = os.path.join(
        os.path.dirname(os.path.dirname(os.path.abspath(__file__))), "docs")

SOURCE = os.path.join(DOCDIR, 'source')
BUILDDIR = os.path.join(DOCDIR, '..', '..','spectrochempy_doc')
DOCTREES = os.path.join(DOCDIR, '..', '..','spectrochempy_doc', '~doctrees')

def gitcommands():

<<<<<<< HEAD
    pass
=======
    COMMIT = False

    pipe = subprocess.Popen(
            ["git", "status"],
            stdout=subprocess.PIPE)
    (so, serr) = pipe.communicate()

    if "nothing to commit" not in so.decode("ascii"):
        COMMIT = True

    if COMMIT:

        pipe = subprocess.Popen(
                ["git", "add", "-A"],
                stdout=subprocess.PIPE)
        (so, serr) = pipe.communicate()

        pipe = subprocess.Popen(
                ["git", "log", "-1", "--pretty=%B"],
                stdout=subprocess.PIPE)
        (so, serr) = pipe.communicate()
        OUTPUT = so.decode("ascii")

        pipe = subprocess.Popen(
                ["git", "commit", "--no-verify", "--amend", "-m", '%s' % OUTPUT],
                stdout=subprocess.PIPE)
        (so, serr) = pipe.communicate()

        pass
>>>>>>> b8324aee

def make_docs(*options):
    """Make the html and pdf documentation

    """
    # make sure commits have been done
    gitcommands()

    options = list(options)

    DEBUG = 'DEBUG' in options

    if DEBUG:
        log_level = logging.DEBUG

    builders = []
    if  'html' in options:
        builders.append('html')

    if 'pdf' in options:
        builders.append('latex')

    if 'clean' in options:
        clean()
        make_dirs()
        options.remove('clean')
        log.info('\n\nOld documentation now erased.\n\n')

    for builder in builders:
        srcdir = confdir = SOURCE
        outdir = "{0}/{1}".format(BUILDDIR, builder)
        doctreedir = "{0}/~doctrees".format(BUILDDIR)

        write_download_rst()
        gitcommands()  # update repository

        #with patch_docutils(), docutils_namespace():
        sp = Sphinx(srcdir, confdir, outdir, doctreedir, builder)
        sp.verbosity = 0

        update_rest()

        sp.build()
        res = sp.statuscode
        log.debug(res)

        if builder=='latex':
            cmd = "cd {}/latex; " \
              "make; mv spectrochempy.pdf " \
              " ../pdf/spectrochempy.pdf".format(BUILDDIR)
            res = subprocess.call([cmd], shell=True, executable='/bin/bash')
            log.info(res)

        log.info(
        "\n\nBuild finished. The {0} pages are in {1}/www/{2}.".format(
            builder.upper(), BUILDDIR, builder))

    if 'release' in options:
        do_release()


def do_release():
    """Release/publish the documentation to the webpage.
    """

    # make the doc
    # make_docs(*args)

    # upload docs to the remote web server
    if SERVER:

        log.info("uploads to the server of the html/pdf files")
        cmd = 'rsync -e ssh -avz  --exclude="~*"    ' \
              '../spectrochempy_doc/*   '+SERVER+':spectrochempy/'
        print(subprocess.call(['pwd'], shell=True, executable='/bin/bash'))
        print(cmd)
        res = subprocess.call([cmd], shell=True, executable='/bin/bash')
        log.info(res)
        log.info('\n'+cmd + "Finished")

    else:
        log.error ('Cannot find the upload server: {}!'.format(SERVER))


def clean():
    """Clean/remove the built documentation.
    """

    shutil.rmtree(BUILDDIR + '/html', ignore_errors=True)
    shutil.rmtree(BUILDDIR + '/pdf', ignore_errors=True)
    shutil.rmtree(BUILDDIR + '/latex', ignore_errors=True)
    shutil.rmtree(BUILDDIR + '/~doctrees', ignore_errors=True)
    shutil.rmtree(SOURCE + '/api/auto_examples', ignore_errors=True)
    shutil.rmtree(SOURCE + '/gen_modules', ignore_errors=True)
    shutil.rmtree(SOURCE + '/api/auto_examples', ignore_errors=True)
    shutil.rmtree(SOURCE + '/modules/generated', ignore_errors=True)
    shutil.rmtree(SOURCE + '/dev/generated', ignore_errors=True)


def make_dirs():
    """Create the directories required to build the documentation.
    """

    # Create regular directories.
    build_dirs = [os.path.join(BUILDDIR, '~doctrees'),
                  os.path.join(BUILDDIR, 'html'),
                  os.path.join(BUILDDIR, 'latex'),
                  os.path.join(BUILDDIR, 'pdf'),
                  os.path.join(SOURCE, '_static'),
                  os.path.join(SOURCE, 'dev', 'generated')
                  ]
    for d in build_dirs:
        try:
            os.makedirs(d)
        except OSError:
            pass


TEMPLATE = """{headerline}

:mod:`{package}`
{underline}


.. automodule:: {package}

{methods}

{classes}    
   
{subpackages}

"""  # This is important to align the text on the border

#**Inheritance diagram**:

#.. inheritance-diagram:: {package}
#   :parts: 3

def class_config_rst_doc(cls):
    """Generate rST documentation for the class `cls` config options.
    Excludes traits defined on parent classes. (adapted from traitlets)
    """
    lines = []
    for k, trait in sorted(cls.class_traits().items()):
        if trait.name.startswith('_') or not trait.help or trait.name in [
            'cli_config',
        ]:
            continue

        ttype = '`'+trait.__class__.__name__+'`'

        termline = '**'+trait.name+'**'

        # Choices or type
        if 'Enum' in ttype:
            # include Enum choices
            termline += ' : ' + '|'.join('`'+repr(x)+'`' for x in trait.values)
        else:
            termline += ' : ' + ttype + ', '
        lines.append(termline)

        # Default value
        try:
            dvr = trait.default_value_repr()
        except Exception:
            dvr = None  # ignore defaults we can't construct
        if dvr is not None:
            if len(dvr) > 64:
                dvr = dvr[:61] + '...'
            # Double up backslashes, so they get to the rendered docs
            dvr = dvr.replace('\\n', '\\\\n')
            lines.append(indent('Default: `%s`,' % dvr, 4))
            lines.append('')

        help = trait.help or 'No description'
        lines.append(indent(dedent(help+'.'), 4))

        # Blank line
        lines.append('')

    return '\n'.join(lines)

def update_rest():
    """Update the Sphinx ReST files for the package .
    """

    # Remove the existing files.
    files = glob(os.path.join(DOCDIR, 'source', 'dev', 'generated', 'auto_examples',
                              'spectrochempy*.rst'))
    for f in files:
        os.remove(f)

    # Create new files.
    packages = []
    import spectrochempy
    packages += list_packages(spectrochempy)

    pack = packages[:]  # remove api librairies
    for package in pack:
        if 'api' in package or 'extern' in package:
            packages.remove(package)

    for package in packages:
        subs = set()
        for subpackage in packages:
            if subpackage.startswith(package) and \
                            subpackage != package:
                sub = subpackage.split(package)[1]
                if sub.startswith('.'):
                    sub = sub.split('.')[1]
                    subs.add(sub)

        if not subs:
            subpackages = ""
        else:
            subpackages = """
            
Sub-Packages
-------------

The following sub-packages are available in this package:
 
"""
            subpackages += ".. toctree::\n\t:maxdepth: 1\n"
            for sub in sorted(subs):
                if 'api' in sub:
                    continue
                subpackages += "\n\t{0}".format(package + '.' + sub)

        # temporary import as to check the presence of doc functions
        pkg = import_item(package)

        classes = ''
        methods = ''

        if hasattr(pkg, '_classes'):
            classes += "\nClasses\n-------------\n"
            classes += "This module contains the following classes:\n\n"
            for item in pkg._classes:
                _item = "%s.%s"%(package,item)
                _imported_item = import_item(_item)
                if hasattr(_imported_item,'class_config_rst_doc'):
                    doc = "\n"+class_config_rst_doc(_imported_item)
                    doc = doc.replace(item+".",'')
                    doc = doc.replace(item + "\n", '\n\t')
                    _imported_item.__doc__ = _imported_item.__doc__.format(attributes=doc) # "\n\tAttributes\n\t========================\n%s\n"%doc
                classes += "\n.. autoclass:: %s\n\t:members:\n\t:inherited-members:\n\n" % _item

        if hasattr(pkg, '_methods'):
            methods += "\nMethods\n---------------\n"
            methods += "This module contains the following methods:\n\n"

            for item in pkg._methods:
                # check if it is really a method:
                #if hasattr(getattr(spectrochempy.api,
                #                   '{}'.format(item)), '__call__'):
                _item = "%s.%s"%(package,item)
                methods += "\n.. automethod:: %s\n\n" % _item
                #else:
                #    print(item)
                #    # may be add this in the doc to


        title = "_".join(package.split('.')[1:])
        headerline = ".. _mod_{}:".format(title)

        with open(os.path.join(DOCDIR, "source", "dev", "generated",
                               "%s.rst" % package), 'w') as f:
            f.write(TEMPLATE.format(package=package,
                                    headerline=headerline,
                                    underline='#' * (len(package) + 7),
                                    classes = classes,
                                    methods=methods,
                                    subpackages=subpackages,
                                    ))


def write_download_rst():
    """
    Modify the download item of the sidebars

    Returns
    -------

    """

    date_release = get_release_date()
    date_version = get_version_date()

    version = get_version()
    release = get_release()

    rpls = """
* `Latest stable release {0} ({1}) <https://bitbucket.org/spectrocat/spectrochempy/get/{0}.zip>`_
            
* `Development sources {2} ({3}) <https://bitbucket.org/spectrocat/spectrochempy/get/master.zip>`_
    """.format(release, date_release, version, date_version)

    dwn = os.path.join(DOCDIR, 'source', 'download.rst')
    with open(dwn,"w") as f:
        f.write(rpls)

    subprocess.getoutput("git add %s" % dwn)
    subprocess.getoutput("git commit --no-verify --amend")

if __name__ == '__main__':

    if len(sys.argv) < 2:
        # full make
        sys.argv.append('clean')
        sys.argv.append('html')
        sys.argv.append('pdf')
        sys.argv.append('release')

    action = sys.argv[1]

    make_docs(*sys.argv[1:])
<|MERGE_RESOLUTION|>--- conflicted
+++ resolved
@@ -79,9 +79,6 @@
 
 def gitcommands():
 
-<<<<<<< HEAD
-    pass
-=======
     COMMIT = False
 
     pipe = subprocess.Popen(
@@ -111,7 +108,6 @@
         (so, serr) = pipe.communicate()
 
         pass
->>>>>>> b8324aee
 
 def make_docs(*options):
     """Make the html and pdf documentation

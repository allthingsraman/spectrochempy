--- conflicted
+++ resolved
@@ -64,13 +64,8 @@
 #
 
 f = efa.get_forward()
-<<<<<<< HEAD
-f.T.plot(yscale="log", label_fmt="#PC{:d}", legend='best')
-scp.show()
-=======
 f.T.plot(yscale="log", legend=f.y.labels)
 
->>>>>>> 1fa8052c
 b = efa.get_backward()
 b.T.plot(yscale="log")
 
@@ -89,10 +84,7 @@
 # we concatenate the datasets to plot them in a single figure
 both = scp.concatenate(f2, b2)
 both.T.plot(yscale="log")
-<<<<<<< HEAD
-=======
 
->>>>>>> 1fa8052c
 
 # TODO: add "legend" keyword in NDDataset.plot()
 
@@ -103,8 +95,3 @@
 
 c = efa.get_conc(n_pc)
 c.T.plot()
-<<<<<<< HEAD
-
-scp.show()
-=======
->>>>>>> 1fa8052c

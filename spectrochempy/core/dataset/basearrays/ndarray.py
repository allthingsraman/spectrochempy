# -*- coding: utf-8 -*-
# ======================================================================================
# Copyright (©) 2015-2023 LCS - Laboratoire Catalyse et Spectrochimie, Caen, France.
# CeCILL-B FREE SOFTWARE LICENSE AGREEMENT
# See full LICENSE agreement in the root directory.
# ======================================================================================
"""
This module implements the |NDArray| base class.
"""

__all__ = []

import copy as cpy
import itertools
import pathlib
import re
import textwrap
import uuid
import warnings
from datetime import datetime

import numpy as np
from traitlets import (
    Bool,
    HasTraits,
    Instance,
    Integer,
    List,
    Unicode,
    Union,
    default,
    validate,
)

from spectrochempy.core import error_, info_
from spectrochempy.core.common.meta import Meta
from spectrochempy.core.units import (
    DimensionalityError,
    Quantity,
    Unit,
    set_nmr_context,
    ur,
)
from spectrochempy.extern.traittypes import Array
from spectrochempy.utils import (
    INPLACE,
    MASKED,
    NOMASK,
    TYPE_FLOAT,
    TYPE_INTEGER,
    MaskedConstant,
    convert_to_html,
    insert_masked_print,
    is_number,
    is_sequence,
    make_new_object,
    numpyprintoptions,
    pathclean,
)

# ======================================================================================
# Constants
# ======================================================================================
DEFAULT_DIM_NAME = list("xyzuvwpqrstijklmnoabcdefgh")[::-1]
"""Default dimension names."""

# ======================================================================================
# Printing settings
# ======================================================================================
numpyprintoptions()


# ======================================================================================
# The basic NDArray class
# ======================================================================================
class NDArray(HasTraits):
    """
    The basic |NDArray| object.

    The |NDArray| class is an array (numpy |ndarray|-like) container, usually not intended to be used directly,
    as its basic functionalities may be quite limited, but to be subclassed.

    Indeed, both the classes |NDDataset| and |Coord| which respectively implement a full dataset (with
    coordinates) and the coordinates in a given dimension, are derived from |NDArray| in |scpy| .

    The key distinction from raw numpy |ndarray| is the presence of optional properties such as dimension names,
    labels, masks, units and/or extensible metadata dictionary.

    Parameters
    ----------
    data : array of floats
        Data array contained in the object. The data can be a list, a tuple, a |ndarray| , a ndarray-like,
        a |NDArray| or any subclass of |NDArray| . Any size or shape of data is accepted. If not given, an empty
        |NDArray| will be inited.
        At the initialisation the provided data will be eventually cast to a numpy-ndarray.
        If a subclass of |NDArray| is passed which already contains some mask, labels, or units, these elements
        will
        be used to accordingly set those of the created object. If possible, the provided data will not be copied
        for `data` input, but will be passed by reference, so you should make a copy of the `data` before passing
        them if that's the desired behavior or set the `copy` argument to True.
    **kwargs
        Optional keywords parameters. See Other Parameters.

    Other Parameters
    ----------------
    dtype : str or dtype, optional, default=np.float64
        If specified, the data will be cast to this dtype, else the data will be cast to float64.
    dims : list of chars, optional
        If specified the list must have a length equal to the number of data dimensions (ndim).
        If not specified, dimension names are automatically attributed in the order given by
        `DEFAULT_DIM_NAME`.
    name : str, optional
        A user-friendly name for this object. If not given, the automatic `id` given at the object creation will be
        used as a name.
    labels : array of objects, optional
        Labels for the `data`. Note that the labels can be used only for 1D-datasets.
        The labels array may have an additional dimension, meaning several series of labels for the same data.
        The given array can be a list, a tuple, a |ndarray| , a ndarray-like, a |NDArray| or any subclass of
        |NDArray| .
    mask : array of bool or `NOMASK`, optional
        Mask for the data. The mask array must have the same shape as the data. The given array can be a list,
        a tuple, or a |ndarray| . Each values in the array must be `False` where the data are *valid* and True when
        they are not (like in numpy masked arrays). If `data` is already a :class:`~numpy.ma.MaskedArray`, or any
        array object (such as a |NDArray| or subclass of it), providing a `mask` here will cause the mask from the
        masked array to be ignored.
    units : |Unit| instance or str, optional
        Units of the data. If data is a |Quantity| then `units` is set to the unit of the `data`; if a unit is also
        explicitly provided an error is raised. Handling of units use the `pint <https://pint.readthedocs.org/>`_
        package.
    title : str, optional
        The title of the dimension. It will later be used for instance for labelling plots of the data.
        It is optional but recommended giving a title to each ndarray.
    dlabel :  str, optional
        Alias of `title`.
    meta : dict-like object, optional
        Additional metadata for this object. Must be dict-like but no
        further restriction is placed on meta.
    copy : bool, optional, Default:False
        If True, a deep copy of the passed object is performed.

    See Also
    --------
    NDDataset : Object which subclass |NDArray| with the addition of coordinates.
    Coord : Object which subclass |NDArray| (coordinates object).
    LinearCoord : Object which subclass |NDArray| (Linear coordinates object).

    Examples
    --------

    >>> myarray = scp.NDArray([1., 2., 3.], name='myarray')
    >>> assert myarray.name == 'myarray'
    """

    # Hidden properties

    # Main array properties
    _id = Unicode()
    _name = Unicode()
    _title = Unicode(allow_none=True)
    _data = Array(allow_none=True)
    _dtype = Instance(np.dtype, allow_none=True)
    _dims = List(Unicode())
    _mask = Union((Bool(), Array(Bool()), Instance(MaskedConstant)))
    _labels = Array(allow_none=True)
    _units = Instance(Unit, allow_none=True)
    _meta = Instance(Meta, allow_none=True)

    # Region of interest
    _roi = List(allow_none=True)

    # Transposition flag
    _transposed = Bool(False)

    # Basic NDArray setting.
    # by default, we do shallow copy of the data
    # which means that if the same numpy array is used for too different NDArray,
    # they will share it.
    _copy = Bool(False)

    _labels_allowed = Bool(True)
    # Labels are allowed for the data, if the data are 1D only
    # they will essentially serve as coordinates labelling.

    # Other settings
    _text_width = Integer(120)
    _html_output = Bool(False)
    _filename = Union((Instance(pathlib.Path), Unicode()), allow_none=True)

    def __init__(self, data=None, **kwargs):

        super().__init__()

        # By default, we try to keep a reference to the data, so we do not copy them.
        self._copy = kwargs.pop("copy", False)  #

        dtype = kwargs.pop("dtype", None)
        if dtype is not None:
            self._dtype = np.dtype(dtype)

        if data is not None:
            self.data = data

        if data is None or self.data is None:
            self._data = None
            self._dtype = None  # default

        if self._labels_allowed:
            self.labels = kwargs.pop("labels", None)

        self.title = kwargs.pop("title", self.title)

        mask = kwargs.pop("mask", NOMASK)
        if mask is not NOMASK:
            self.mask = mask

        if "dims" in kwargs.keys():
            self.dims = kwargs.pop("dims")

        self.units = kwargs.pop("units", None)

        self.meta = kwargs.pop("meta", {})

        self.name = kwargs.pop("name", None)

    # ----------------------------------------------------------------------------------
    # Special methods
    # ----------------------------------------------------------------------------------
    def __copy__(self):
        return self.copy(deep=False)

    def __deepcopy__(self, memo=None):
        return self.copy(deep=True, memo=memo)

    def __dir__(self):
        return [
            "data",
            "dims",
            "mask",
            "labels",
            "units",
            "meta",
            "title",
            "name",
            "roi",
            "transposed",
        ]

    def __eq__(self, other, attrs=None):

        eq = True

        if not isinstance(other, NDArray):
            # try to make some assumption to make useful comparison.
            if isinstance(other, Quantity):
                otherdata = other.magnitude
                otherunits = other.units
            elif isinstance(other, (float, int, np.ndarray)):
                otherdata = other
                otherunits = False
            else:  # pragma: no cover
                return False

            if not self.has_units and not otherunits:
                eq = np.all(self._data == otherdata)
            elif self.has_units and otherunits:
                eq = np.all(self._data * self._units == otherdata * otherunits)
            else:  # pragma: no cover
                return False
            return eq

        if attrs is None:
            attrs = self.__dir__()

        for attr in ["name"]:
            if attr in attrs:
                attrs.remove(attr)

        for attr in attrs:
            if attr != "units":
                sattr = getattr(self, f"_{attr}")
                if hasattr(other, f"_{attr}"):
                    oattr = getattr(other, f"_{attr}")
                    # to avoid deprecation warning issue for unequal array
                    if sattr is None and oattr is not None:  # pragma: no cover
                        return False
                    if oattr is None and sattr is not None:  # pragma: no cover
                        return False
                    # noinspection PyUnresolvedReferences
                    if (
                        hasattr(oattr, "size")
                        and hasattr(sattr, "size")
                        and oattr.size != sattr.size
                    ):
                        # particular case of mask
                        if attr != "mask":
                            return False
                        else:
                            if other.mask != self.mask:
                                return False
                    eq &= np.all(sattr == oattr)
                    if not eq:
                        return False
                else:
                    return False
            else:
                # no unit and dimensionless are supposed equals
                sattr = self._units
                if sattr is None:
                    sattr = ur.dimensionless
                if hasattr(other, "_units"):
                    oattr = other._units
                    if oattr is None:
                        oattr = ur.dimensionless

                    eq &= np.all(sattr == oattr)
                    if not eq:
                        return False
                else:
                    return False

        return eq

    def __getitem__(self, items, return_index=False):

        if isinstance(items, list):
            # Special case of fancy indexing
            items = (items,)

        # # allow passing a quantity as indice or in slices
        # def remove_units(items):
        #     # recursive function
        #     if isinstance(items, (tuple,)):
        #         items = tuple(remove_units(item) for item in items)
        #
        #     elif isinstance(items, slice):
        #         items = slice(
        #             remove_units(items.start),
        #             remove_units(items.stop),
        #             remove_units(items.step),
        #         )
        #
        #     else:
        #         items = float(items.m) if isinstance(items, Quantity) else items
        #
        #     return items
        #
        # items = remove_units(items)

        # choose, if we keep the same or create new object
        inplace = False
        if isinstance(items, tuple) and items[-1] == INPLACE:
            items = items[:-1]
            inplace = True

        # Eventually get a better representation of the indexes
        keys = self._make_index(items)

        # init returned object
        if inplace:
            new = self
        else:
            new = self.copy()

        # slicing by index of all internal array
        if new.data is not None:
            udata = new.masked_data[keys]
            new._data = np.asarray(udata)

        if self.is_labeled:
            # case only of 1D dataset such as Coord
            new._labels = np.array(self._labels[keys])

        if new.is_empty:
            error_(
                IndexError,
                f"Empty array of shape {new._data.shape} resulted from slicing.\n"
                f"Check the indexes and make sure to use floats for location slicing",
            )
            new = None

        elif (self.data is not None) and hasattr(udata, "mask"):
            new._mask = udata.mask
        else:
            new._mask = NOMASK

        # for all other cases,
        # we do not need to take care of dims, as the shape is not reduced by
        # this operation. Only a subsequent squeeze operation will do it
        if not return_index:
            return new
        else:
            return new, keys

    def __hash__(self):
        # all instance of this class has same hash, so they can be compared
        return hash((type(self), self.shape, self._units))

    def __iter__(self):
        # iterate on the first dimension
        if self.ndim == 0:
            error_(ValueError, "iteration over a 0-d array is not possible")
            return None

        for n in range(len(self)):
            yield self[n]

    def __len__(self):
        # len of the last dimension
        if not self.is_empty:
            return self.shape[0]
        else:
            return 0

    def __ne__(self, other, attrs=None):
        return not self.__eq__(other, attrs)

    def __repr__(self):
        out = f"{self._repr_value().strip()} ({self._repr_shape().strip()})"
        out = out.rstrip()
        return out

    def __setitem__(self, items, value):

        keys = self._make_index(items)

        if isinstance(value, (bool, np.bool_, MaskedConstant)):
            # the mask is modified, not the data
            if value is MASKED:
                value = True
            if not np.any(self._mask):
                self._mask = np.zeros(self._data.shape).astype(np.bool_)
<<<<<<< HEAD
            # Note that we can't mask single element, but row and/or column
            for i, key in enumerate(keys):
                if key == slice(None) or key == slice(None, None, 1):
                    continue
                m = self._mask.swapaxes(i, 0)
                m[key] = value
                self._mask = m.swapaxes(i, 0)
=======
            if isinstance(keys, np.ndarray):
                self._mask[keys] = value
            else:
                # Note that we can't mask single element, but row and/or column
                for i, key in enumerate(keys):
                    if key == slice(None) or key == slice(None, None, 1):
                        continue
                    m = self._mask.swapaxes(i, 0)
                    m[key] = value
                    self._mask = m.swapaxes(i, 0)
>>>>>>> 350d8862
            return self._mask

        elif isinstance(value, Quantity):
            # first convert value to the current units
            value.ito(self.units)
            # self._data[keys] = np.array(value.magnitude, subok=True, copy=self._copy)
            value = np.array(value.magnitude, subok=True, copy=self._copy)

        if self._data.dtype == np.dtype(np.quaternion) and np.isscalar(value):
            # sometimes do not work directly : here is a work around
            self._data[keys] = np.full_like(self._data[keys], value).astype(
                np.dtype(np.quaternion)
            )
        else:
            self._data[keys] = value

    def __str__(self):
        return repr(self)

    # ----------------------------------------------------------------------------------
    # Private methods and properties
    # ----------------------------------------------------------------------------------
    def _argsort(self, by=None, pos=None, descend=False):
        # found the indices sorted by values or labels

        if by is None:
            warnings.warn(
                "parameter `by` should be set to `value` or `label`, use `value` by default"
            )
            by = "value"

        if by == "value":
            args = np.argsort(self.data)
        elif "label" in by and not self.is_labeled:
            # by = 'value'
            # pos = None
            warnings.warn("no label to sort, use `value` by default")
            args = np.argsort(self.data)
        elif "label" in by and self.is_labeled:
            labels = self._labels
            if len(self._labels.shape) > 1:
                # multidimensional labels
                if not pos:
                    pos = 0
                    # try to find a pos in the by string
                    pattern = re.compile(r"label\[(\d)]")
                    p = pattern.search(by)
                    if p is not None:
                        pos = int(p[1])
                labels = self._labels[..., pos]
            args = np.argsort(labels)

        if descend:
            args = args[::-1]
        return args

    def _cstr(self):
        out = f"{self._str_value()}\n{self._str_shape()}"
        out = out.rstrip()
        return out

    @default("_data")
    def _data_default(self):
        return None

    @validate("_data")
    def _data_validate(self, proposal):
        # validation of the _data attribute
        data = proposal["value"]

        # cast to the desired type
        if self._dtype is not None:
            data = data.astype(np.dtype(self._dtype, copy=False))

        # return the validated data
        if self._copy:
            return data.copy()
        else:
            return data

    @default("_dims")
    def _dims_default(self):
        return DEFAULT_DIM_NAME[-self.ndim :]

    def _get_dims_from_args(self, *dims, **kwargs):
        # utility function to read dims args and kwargs
        # sequence of dims or axis, or `dim`, `dims` or `axis` keyword are accepted

        # check if we have arguments
        if not dims:
            dims = None

        # Check if keyword dims (or synonym axis) exists
        axis = kwargs.pop("axis", None)

        kdims = kwargs.pop("dims", kwargs.pop("dim", axis))  # dim or dims keyword
        if kdims is not None:
            if dims is not None:
                warnings.warn(
                    "the unnamed arguments are interpreted as `dims`. But a named argument `dims` or `axis`"
                    "(DEPRECATED) has been specified. \nThe unnamed arguments will thus be ignored.",
                    UserWarning,
                )
            dims = kdims

        if dims is not None and not isinstance(dims, list):
            if isinstance(dims, tuple):
                dims = list(dims)
            else:
                dims = [dims]

        if dims is not None:
            for i, item in enumerate(dims[:]):
                if item is not None and not isinstance(item, str):
                    item = self.dims[item]
                dims[i] = item

        if dims is not None and len(dims) == 1:
            dims = dims[0]

        return dims

    def _get_dims_index(self, dims):
        # get the index(es) corresponding to the given dim(s) which can be expressed as integer or string

        if dims is None:
            return

        if is_sequence(dims):
            if np.all([d is None for d in dims]):
                return
        else:
            dims = [dims]

        axis = []
        for dim in dims:
            if isinstance(dim, TYPE_INTEGER):
                axis.append(dim)  # nothing else to do

            elif isinstance(dim, str):
                if dim not in self.dims:
                    raise ValueError(
                        f"Error: Dimension `{dim}` is not recognized "
                        f"(not in the dimension's list: {self.dims})."
                    )
                idx = self.dims.index(dim)
                axis.append(idx)

            else:
                raise TypeError(
                    f"Dimensions must be specified as string or integer index, but a value of type "
                    f"{type(dim)} has been passed (value:{dim})!"
                )

        for i, item in enumerate(axis):
            # convert to positive index
            if item < 0:
                axis[i] = self.ndim + item

        axis = tuple(axis)

        return axis

    def _get_slice(self, key, dim):

        info = None

        # allow passing a quantity as indice or in slices
        def remove_units(items):
            # recursive function

            units = None

            if isinstance(items, (tuple,)):
                items = tuple(remove_units(item) for item in items)

            elif isinstance(items, slice):
                start, units = remove_units(items.start)
                end, _ = remove_units(items.stop)
                step, _ = remove_units(items.step)
                items = slice(start, end, step)

            else:
                if isinstance(items, Quantity):
                    units = items.u
                    items = float(items.m)

            return items, units

        key, units = remove_units(key)

        if not isinstance(key, slice):
            # integer or float
            start = key
            if not isinstance(key, TYPE_INTEGER):
                start = self._loc2index(key, dim, units=units)
                if isinstance(start, tuple):
                    start, info = start
                if start is None:
                    return slice(None)
            else:
                if key < 0:  # reverse indexing
                    axis, dim = self.get_axis(dim)
                    start = self.shape[axis] + key
            stop = start + 1  # in order to keep a non squeezed slice
            return slice(start, stop, 1)
        else:
            start, stop, step = key.start, key.stop, key.step
            if start is not None and not isinstance(start, TYPE_INTEGER):
                start = self._loc2index(start, dim, units=units)
                if isinstance(start, tuple):
                    start, info = start
            if stop is not None and not isinstance(stop, TYPE_INTEGER):
                stop = self._loc2index(stop, dim, units=units)
                if isinstance(stop, tuple):
                    stop, info = stop
                if start is not None and stop < start:
                    start, stop = stop, start
                if stop != start:
                    stop = stop + 1  # to include last loc or label index
            if step is not None and not isinstance(step, (int, np.int_, np.int64)):
                raise NotImplementedError(
                    "step in location slicing is not yet possible."
                )  # TODO: we have may be a special case with
                # datetime  # step = 1
        if step is None:
            if start is not None or stop is not None:
                step = 1
        if start is not None and stop is not None and start == stop and info is None:
            stop = stop + 1  # to include last index

        newkey = slice(start, stop, step)
        return newkey

    @default("_id")
    def _id_default(self):
        # a unique id
        return f"{type(self).__name__}_{str(uuid.uuid1()).split('-')[0]}"

    @default("_labels")
    def _labels_default(self):
        return None

    def _loc2index(self, loc, dim=None, *, units=None):
        # Return the index of a location (label or values such as coordinates) along a 1D array.
        # Do not apply for multidimensional arrays (ndim>1)
        if self.ndim > 1:
            raise NotImplementedError(
                f"not implemented for {type(self).__name__} objects which are not 1-dimensional "
                f"(current ndim:{self.ndim})"
            )

        # check units compatibility
        if (
            units is not None
            and (is_number(loc) or is_sequence(loc))
            and units != self.units
        ):
            raise ValueError(
                f"Units of the location {loc} {units} are not compatible with those of this array:"
                f" {self.units}"
            )

        if self.is_empty and not self.is_labeled:

            raise IndexError(f"Could not find this location {loc} on an empty array")

        else:

            data = self.data

            if is_number(loc):
                # get the index of a given values
                error = None
                if np.all(loc > data.max()) or np.all(loc < data.min()):
                    info_(
                        f"This coordinate ({loc}) is outside the axis limits ({data.min()}-{data.max()}).\n"
                        f"The closest limit index is returned"
                    )
                    error = "out_of_limits"
                index = (np.abs(data - loc)).argmin()
                # TODO: add some precision to this result
                if not error:
                    return index
                else:
                    return index, error

            elif is_sequence(loc):
                # TODO: is there a simpler way to do this with numpy functions
                index = []
                for lo in loc:
                    index.append(
                        (np.abs(data - lo)).argmin()
                    )  # TODO: add some precision to this result
                return index

            elif self.is_labeled:

                # TODO: look in all row of labels
                labels = self._labels
                indexes = np.argwhere(labels == loc).flatten()
                if indexes.size > 0:
                    return indexes[0]
                else:
                    raise IndexError(f"Could not find this label: {loc}")

            elif isinstance(loc, datetime):
                # not implemented yet
                raise NotImplementedError(
                    "datetime as location is not yet implemented"
                )  # TODO: date!

            else:
                raise IndexError(f"Could not find this location: {loc}")

    def _make_index(self, key):

        if isinstance(key, np.ndarray) and key.dtype == bool:
            # this is a boolean selection
            # we can proceed directly
            return key

        # we need to have a list of slice for each argument
        # or a single slice acting on the axis=0
        if isinstance(key, tuple):
            keys = list(key)
        else:
            keys = [
                key,
            ]

        def ellipsisinkeys(_keys):
            try:
                # Ellipsis
                if isinstance(_keys[0], np.ndarray):
                    return False
                test = Ellipsis in _keys
            except ValueError as e:
                if e.args[0].startswith("The truth "):
                    # probably an array of index (Fancy indexing)  # should not happen anymore with the test above
                    test = False
            return test

        while ellipsisinkeys(keys):
            i = keys.index(Ellipsis)
            keys.pop(i)
            for j in range(self.ndim - len(keys)):
                keys.insert(i, slice(None))

        if len(keys) > self.ndim:
            raise IndexError("invalid index")

        # pad the list with additional dimensions
        for i in range(len(keys), self.ndim):
            keys.append(slice(None))

        for axis, key in enumerate(keys):
            # the keys are in the order of the dimension in self.dims!
            # so we need to get the correct dim in the coordinates lists
            dim = self.dims[axis]
            if is_sequence(key) and not isinstance(key, Quantity):
                # fancy indexing
                # all items of the sequence must be integer index
                keys[axis] = key
            else:
                keys[axis] = self._get_slice(key, dim)
        return tuple(keys)

    @default("_mask")
    def _mask_default(self):
        return NOMASK if self._data is None else np.zeros(self._data.shape).astype(bool)

    @validate("_mask")
    def _mask_validate(self, proposal):
        pv = proposal["value"]
        mask = pv

        if mask is None or mask is NOMASK:
            return mask

        # mask will be stored in F_CONTIGUOUS mode, if data are in this mode
        if not mask.flags["F_CONTIGUOUS"] and self._data.flags["F_CONTIGUOUS"]:
            mask = np.asfortranarray(mask)
            # no more need for an eventual copy
            self._copy = False

        # no particular validation for now.
        if self._copy:
            return mask.copy()
        else:
            return mask

    @default("_meta")
    def _meta_default(self):
        return Meta()

    @default("_name")
    def _name_default(self):
        return ""

    def _repr_html_(self):
        return convert_to_html(self)

    def _repr_shape(self):

        if self.is_empty:
            return "size: 0"

        out = ""

        shape_ = (
            x for x in itertools.chain.from_iterable(list(zip(self.dims, self.shape)))
        )

        shape = (", ".join(["{}:{}"] * self.ndim)).format(*shape_)

        size = self.size

        out += f"size: {size}" if self.ndim < 2 else f"shape: ({shape})"

        return out

    def _repr_units(self):
        if self.has_units:
            # if not self.units.dimensionless or self.units.scaling != 1:
            strunits = f"{self.units:~P}"
            if strunits == "":
                strunits = "dimensionless"
        else:
            strunits = "unitless"
        return strunits

    def _repr_value(self):

        numpyprintoptions(precision=4, edgeitems=0, spc=1, linewidth=120)

        prefix = type(self).__name__ + ": "
        units = ""

        size = ""
        if not self.is_empty:

            if self.data is not None:

                dtype = self.dtype
                data = ""
                if self._implements("Coord") or self._implements("LinearCoord"):
                    size = f" (size: {self.data.size})"
                units = " " + self._repr_units()
            else:
                # no data but labels
                lab = self.get_labels()
                data = f" {lab}"
                size = f" (size: {len(lab)})"
                dtype = "labels"

            body = f"[{dtype}]{data}"

        else:
            size = ""
            body = "empty"

        numpyprintoptions()
        return "".join([prefix, body, units, size])

    @default("_roi")
    def _roi_default(self):
        return None

    def _set_data(self, data):

        if data is None:
            return

        if isinstance(data, NDArray):
            # init data with data from another NDArray or NDArray's subclass
            # No need to check the validity of the data
            # because the data must have been already
            # successfully initialized for the passed NDArray.data
            for attr in self.__dir__():
                try:
                    val = getattr(data, f"_{attr}")
                    if self._copy:
                        val = cpy.deepcopy(val)
                    setattr(self, f"_{attr}", val)
                except AttributeError:
                    # some attribute of NDDataset are missing in NDArray
                    pass

        elif isinstance(data, Quantity):
            self._data = np.array(data.magnitude, subok=True, copy=self._copy)
            self._units = data.units

        elif hasattr(data, "mask"):
            # an object with data and mask attributes
            self._data = np.array(data.data, subok=True, copy=self._copy)
            if isinstance(data.mask, np.ndarray) and data.mask.shape == data.data.shape:
                self.mask = np.array(data.mask, dtype=np.bool_, copy=False)

        elif (
            not hasattr(data, "shape")
            or not hasattr(data, "__getitem__")
            or not hasattr(data, "__array_struct__")
        ):
            # Data doesn't look like a numpy array, try converting it to
            # one.
            try:
                self._data = np.array(data, subok=True, copy=False)
            except ValueError:
                # happens if data is a list of quantities
                if isinstance(data[0], Quantity):
                    self._data = np.array([d.m for d in data], subok=True, copy=False)
                self._units = data[0].units

        else:
            data = np.array(data, subok=True, copy=self._copy)
            if data.dtype == np.object_:  # likely None value
                data = data.astype(float)
            self._data = data

    def _sort(self, by=None, pos=None, descend=False, inplace=False):
        # sort an ndarray using data or label values

        args = self._argsort(by, pos, descend)

        if not inplace:
            new = self[args]
        else:
            new = self[args, INPLACE]

        return new

    @property
    def _squeeze_ndim(self):
        # The number of dimensions of the squeezed`data` array (Readonly property).

        if self.data is None and self.is_labeled:
            return 1
        if self.data is None:
            return 0
        else:
            return len([x for x in self.data.shape if x > 1])

    def _str_shape(self):

        if self.is_empty:
            return "         size: 0\n"

        out = ""

        shape_ = (
            x for x in itertools.chain.from_iterable(list(zip(self.dims, self.shape)))
        )

        shape = (", ".join(["{}:{}"] * self.ndim)).format(*shape_)

        size = self.size

        out += (
            f"         size: {size}\n"
            if self.ndim < 2
            else f"        shape: ({shape})\n"
        )

        return out

    def _str_value(self, sep="\n", ufmt=" {:~P}", header="         data: ... \n"):
        # prefix = ['']
        if self.is_empty and "data: ..." not in header:
            return header + "{}".format(textwrap.indent("empty", " " * 9))
        elif self.is_empty:
            return "{}".format(textwrap.indent("empty", " " * 9))

        print_unit = True
        units = ""

        def mkbody(d, pref, _units):
            # work around printing masked values with formatting
            ds = d.copy()
            if self.is_masked:
                dtype = self.data.dtype
                mask_string = f"--{dtype}"
                ds = insert_masked_print(ds, mask_string=mask_string)
            _body = np.array2string(ds, separator=" ", prefix=pref)
            _body = _body.replace("\n", sep)
            _text = "".join([pref, _body, _units])
            _text += sep
            return _text

        text = ""
        if not self.is_empty:

            if self.data is not None:
                data = self.umasked_data
            else:
                # no data but labels
                data = self.get_labels()
                print_unit = False

            if isinstance(data, Quantity):
                data = data.magnitude

            if print_unit:
                units = ufmt.format(self.units) if self.has_units else ""

            text += mkbody(data, "", units)

        out = ""  # f'        title: {self.title}\n' if self.title else ''
        text = text.strip()
        if "\n" not in text:  # single line!
            out += header.replace("...", f"\0{text}\0")
        else:
            out += header
            out += "\0{}\0".format(textwrap.indent(text, " " * 9))
        out = out.rstrip()  # remove the trailing '\n'
        return out

    @default("_title")
    def _title_default(self):
        return None

    @staticmethod
    def _unittransform(new, units):
        oldunits = new.units
        udata = (new.data * oldunits).to(units)
        new._data = udata.m
        new._units = udata.units

        if new._roi is not None:
            roi = (np.array(new.roi) * oldunits).to(units)
            new._roi = list(roi)

        return new

    @staticmethod
    def _uarray(data, units=None):
        # return the array or scalar with units
        # if data.size==1:
        #    uar = data.squeeze()[()]
        # else:
        uar = data
        if units:
            return Quantity(uar, units)
        else:
            return uar

    @staticmethod
    def _umasked(data, mask):
        # This ensures that a masked array is returned.

        if not np.any(mask):
            mask = np.zeros(data.shape).astype(bool)
        data = np.ma.masked_where(mask, data)  # np.ma.masked_array(data, mask)

        return data

    # ------------------------------------------------------------------------
    # Public Methods and Properties
    # ------------------------------------------------------------------------
    def asfortranarray(self):
        """
        Make data and mask (ndim >= 1) laid out in Fortran order in memory.
        """
        # data and mask will be converted to F_CONTIGUOUS mode
        if not self._data.flags["F_CONTIGUOUS"]:
            self._data = np.asfortranarray(self._data)
            if self.is_masked:
                self._mask = np.asfortranarray(self._mask)

    def astype(self, dtype=None, **kwargs):
        """
        Cast the data to a specified type.

        Parameters
        ----------
        dtype : str or dtype
            Typecode or data-type to which the array is cast.
        """
        self._data = self._data.astype(dtype, **kwargs)
        return self

    def copy(self, deep=True, keepname=False, **kwargs):
        """
        Make a disconnected copy of the current object.

        Parameters
        ----------
        deep : bool, optional
            If True a deepcopy is performed which is the default behavior.
        keepname : bool
            If True keep the same name for the copied object.

        Returns
        -------
        object
            An exact copy of the current object.

        Examples
        --------

        >>> nd1 = scp.NDArray([1. + 2.j, 2. + 3.j])
        >>> nd1
        NDArray: [complex128] unitless (size: 2)
        >>> nd2 = nd1
        >>> nd2 is nd1
        True
        >>> nd3 = nd1.copy()
        >>> nd3 is not nd1
        True
        """

        if deep:
            do_copy = cpy.deepcopy
        else:
            do_copy = cpy.copy

        new = make_new_object(self)
        for (
            attr
        ) in (
            self.__dir__()
        ):  # do not use  dir(self) as the order in __dir__ list is important
            try:
                _attr = do_copy(getattr(self, f"_{attr}"))
                setattr(new, f"_{attr}", _attr)

            except ValueError:
                # ensure that if deepcopy do not work, a shadow copy can be done
                _attr = do_copy(getattr(self, f"_{attr}"))
                setattr(new, f"_{attr}", _attr)

        # name must be changed
        if not keepname:
            new.name = ""  # default

        return new

    @property
    def data(self):
        """
        The `data` array (|ndarray|).

        If there is no data but labels, then the labels are returned instead of data.
        """
        return self._data

    @data.setter
    def data(self, data):
        # property.setter for data
        # note that a subsequent validation is done in _data_validate
        # NOTE: as property setter doesn't work with super(),
        # see https://stackoverflow.com/questions/10810369/python-super-and-setting-parent-class-property
        # we use an intermediate function that can be called from a subclass

        self._set_data(data)

    magnitude = data
    m = data

    @property
    def dimensionless(self):
        """
        True if the `data` array is dimensionless - Readonly property (bool).

        See Also
        --------
        unitless : True if data has no units.
        has_units : True if data has units.

         Notes
        -----
        `Dimensionless` is different of `unitless` which means no unit.
        """
        if self.unitless:
            return False
        return self._units.dimensionless

    @property
    def dims(self):
        """
        Names of the dimensions (list).

        The name of the dimensions are 'x', 'y', 'z'.... depending on the number of dimension.
        """
        ndim = self.ndim
        if ndim > 0:
            # if len(self._dims)< ndim:
            #    self._dims = self._dims_default()
            dims = self._dims[:ndim]
            return dims
        else:
            return []

    @dims.setter
    def dims(self, values):

        if isinstance(values, str) and len(values) == 1:
            values = [values]

        if not is_sequence(values) or len(values) != self.ndim:
            raise ValueError(
                f"a sequence of chars with a length of {self.ndim} is expected, but `{values}` "
                f"has been provided"
            )

        for value in values:
            if value not in DEFAULT_DIM_NAME:
                raise ValueError(
                    f"{value} value is not admitted. Dimension's name must be among "
                    f"{DEFAULT_DIM_NAME[::-1]}."
                )

        self._dims = tuple(values)

    @property
    def dtype(self):
        """
        Data type (np.dtype).
        """
        if self.is_empty:
            self._dtype = None
        else:
            self._dtype = self.data.dtype
        return self._dtype

    @property
    def filename(self):
        """
        Current filename for this dataset (`Pathlib` object).
        """
        if self._filename:
            return self._filename.stem + self.suffix
        else:
            return None

    @filename.setter
    def filename(self, val):
        self._filename = pathclean(val)

    def get_axis(self, *args, **kwargs):
        """
        Helper function to determine an axis index whatever the syntax used (axis index or dimension names).

        Parameters
        ----------
        dim, axis, dims : str, int, or list of str or index
            The axis indexes or dimensions names - they can be specified as argument or using keyword 'axis', 'dim'
            or 'dims'.
        negative_axis : bool, optional, default=False
            If True a negative index is returned for the axis value (-1 for the last dimension, etc...).
        allows_none : bool, optional, default=False
            If True, if input is none then None is returned.
        only_first : bool, optional, default: True
            By default return only information on the first axis if dim is a list.
            Else, return a list for axis and dims information.

        Returns
        -------
        axis : int
            The axis indexes.
        dim : str
            The axis name.
        """
        # handle the various syntax to pass the axis
        dims = self._get_dims_from_args(*args, **kwargs)
        axis = self._get_dims_index(dims)
        allows_none = kwargs.get("allows_none", False)

        if axis is None and allows_none:
            return None, None

        if isinstance(axis, tuple):
            axis = list(axis)

        if not isinstance(axis, list):
            axis = [axis]

        dims = axis[:]
        for i, a in enumerate(axis[:]):
            # axis = axis[0] if axis else self.ndim - 1  # None
            if a is None:
                a = self.ndim - 1
            if kwargs.get("negative_axis", False):
                if a >= 0:
                    a = a - self.ndim
            axis[i] = a
            dims[i] = self.dims[a]

        only_first = kwargs.pop("only_first", True)

        if len(dims) == 1 and only_first:
            dims = dims[0]
            axis = axis[0]

        return axis, dims

    def get_labels(self, level=0):
        """
        Get the labels at a given level.

        Used to replace `data` when only labels are provided, and/or for
        labeling axis in plots.

        Parameters
        ----------
        level : int, optional, default:0
            Label level.

        Returns
        -------
        |ndarray|
            The labels at the desired level or None.
        """
        if not self.is_labeled:
            return None

        if level > self.labels.ndim - 1:
            warnings.warn("There is no such level in the existing labels")
            return None

        if self.labels.ndim > 1:
            return self.labels[level]
        else:
            return self._labels

    @property
    def has_data(self):
        """
        True if the `data` array is not empty and size > 0.

        (Readonly property).
        """
        if (self.data is None) or (self.data.size == 0):
            return False

        return True

    @property
    def has_defined_name(self):
        """
        True is the name has been defined (bool).
        """
        return not (self.name == self.id)

    @property
    def has_units(self):
        """
        True if the `data` array have units - Readonly property (bool).

        See Also
        --------
        unitless : True if the data has no unit.
        dimensionless : True if the data have dimensionless units.
        """
        if self._units is not None:
            return True
        return False

    @property
    def id(self):
        """
        Object identifier - Readonly property (str).
        """
        return self._id

    @property
    def imag(self):
        return None

    def _implements(self, name=None):
        """
        Utility to check if the current object implements a given class.

        Rather than isinstance(obj, <class>) use object._implements('<classname>').
        This is useful to check type without importing the module.

        Parameters
        ----------
        name : str, optional
            Name of the class implemented.

        Examples
        --------
        >>> ar = scp.NDArray([1., 2., 3.])
        >>> ar._implements('NDDataset')
        False
        >>> ar._implements('NDArray')
        True
        >>> ar._implements()
        'NDArray'
        """
        if name is None:
            return self.__class__.__name__
        else:
            return name == self.__class__.__name__

    @property
    def is_float(self):
        """
        True if the `data` are real values - Readonly property (bool).
        """
        if self.data is None:
            return False

        return self.data.dtype in TYPE_FLOAT

    @property
    def is_integer(self):
        """
        True if the `data` are integer values - Readonly property (bool).
        """
        if self.data is None:
            return False

        return self.data.dtype in TYPE_INTEGER

    @property
    def is_1d(self):
        """
        True if the `data` array has only one dimension (bool).
        """
        return self.ndim == 1

    @property
    def is_empty(self):
        """
        True if the `data` array is empty or size=0, and if no label are present.

        Readonly property (bool).
        """
        if ((self._data is None) or (self._data.size == 0)) and not self.is_labeled:
            return True

        return False

    @property
    def is_labeled(self):
        """
        True if the `data` array have labels - Readonly property (bool).
        """
        # label cannot exist for now for nD dataset - only 1D dataset, such
        # as Coord can be labelled.
        if self._data is not None and self.ndim > 1:
            return False
        if self._labels is not None and np.any(self.labels != ""):
            return True
        else:
            return False

    @property
    def is_masked(self):
        """
        True if the `data` array has masked values - Readonly property (bool).
        """
        if isinstance(self._mask, np.ndarray):
            return np.any(self._mask)
        elif self._mask == NOMASK or self._mask is None:
            return False
        elif isinstance(self._mask, (np.bool_, bool)):
            return self._mask

        return False

    def is_units_compatible(self, other):
        """
        Check the compatibility of units with another object.

        Parameters
        ----------
        other : |ndarray|
            The ndarray object for which we want to compare units compatibility.

        Returns
        -------
        result
            True if units are compatible.

        Examples
        --------
        >>> nd1 = scp.NDDataset([1. + 2.j, 2. + 3.j], units='meters')
        >>> nd1
        NDDataset: [complex128] m (size: 2)
        >>> nd2 = scp.NDDataset([1. + 2.j, 2. + 3.j], units='seconds')
        >>> nd1.is_units_compatible(nd2)
        False
        >>> nd1.ito('minutes', force=True)
        >>> nd1.is_units_compatible(nd2)
        True
        >>> nd2[0].values * 60. == nd1[0].values
        True
        """
        try:
            other.to(self.units, inplace=False)
        except DimensionalityError:
            return False
        return True

    def ito(self, other, force=False):
        """
        Inplace scaling to different units. (same as `to` with inplace= True).

        Parameters
        ----------
        other : |Unit| , |Quantity| or str
            Destination units.
        force : bool, optional, default=`False`
            If True the change of units is forced, even for incompatible units.

        See Also
        --------
        to : Rescaling of the current object data to different units.
        to_base_units : Rescaling of the current object data to different units.
        ito_base_units : Inplace rescaling of the current object data to different units.
        to_reduced_units : Rescaling to reduced units.
        ito_reduced_units : Rescaling to reduced units.
        """
        self.to(other, inplace=True, force=force)

    def ito_base_units(self):
        """
        Inplace rescaling to base units.

        See Also
        --------
        to : Rescaling of the current object data to different units.
        ito : Inplace rescaling of the current object data to different units.
        to_base_units : Rescaling of the current object data to different units.
        to_reduced_units : Rescaling to redunced units.
        ito_reduced_units : Inplace rescaling to reduced units.
        """
        self.to_base_units(inplace=True)

    def ito_reduced_units(self):
        """
        Quantity scaled in place to reduced units, inplace.

        Scaling to reduced units means one unit per
        dimension. This will not reduce compound units (e.g., 'J/kg' will not
        be reduced to m**2/s**2).

        See Also
        --------
        to : Rescaling of the current object data to different units.
        ito : Inplace rescaling of the current object data to different units.
        to_base_units : Rescaling of the current object data to different units.
        ito_base_units : Inplace rescaling of the current object data to different units.
        to_reduced_units : Rescaling to reduced units.
        """
        self.to_reduced_units(inplace=True)

    @property
    def labels(self):
        """
        An array of labels for `data` (|ndarray| of str).

        An array of objects of any type (but most generally string), with the last dimension size equal to that of the
        dimension of data. Note that's labelling is possible only for 1D data. One classical application is
        the labelling of coordinates to display informative strings instead of numerical values.
        """
        return self._labels

    @labels.setter
    def labels(self, labels):

        if labels is None:
            return

        if self.ndim > 1:
            warnings.warn(
                "We cannot set the labels for multidimentional data - Thus, these labels are ignored"
            )
        else:

            # make sure labels array is of type np.ndarray or Quantity arrays
            if not isinstance(labels, np.ndarray):
                labels = np.array(labels, subok=True, copy=True).astype(
                    object, copy=False
                )

            if not np.any(labels):
                # no labels
                return

            else:
                if (self.data is not None) and (labels.shape[0] != self.shape[0]):
                    # allow the fact that the labels may have been passed in a transposed array
                    if labels.ndim > 1 and (labels.shape[-1] == self.shape[0]):
                        labels = labels.T
                    else:
                        raise ValueError(
                            f"labels {labels.shape} and data {self.shape} shape mismatch!"
                        )

                if np.any(self._labels):
                    info_(
                        f"{type(self).__name__} is already a labeled array.\nThe explicitly provided labels will "
                        f"be appended to the current labels"
                    )

                    labels = labels.squeeze()
                    self._labels = self._labels.squeeze()
                    if self._labels.ndim > 1:
                        self._labels = self._labels.T
                    self._labels = np.vstack((self._labels, labels)).T

                else:
                    if self._copy:
                        self._labels = labels.copy()
                    else:
                        self._labels = labels

    @property
    def limits(self):
        """
        Range of the data (list).
        """
        if self.data is None:
            return None

        return [self.data.min(), self.data.max()]

    @property
    def mask(self):
        """
        Mask for the data (|ndarray| of bool).
        """
        if not self.is_masked:
            return NOMASK

        return self._mask

    @mask.setter
    def mask(self, mask):

        if mask is NOMASK or mask is MASKED:
            pass
        elif isinstance(mask, (np.bool_, bool)):
            if not mask:
                mask = NOMASK
            else:
                mask = MASKED
        else:
            # from now, make sure mask is of type np.ndarray if it provided
            if not isinstance(mask, np.ndarray):
                mask = np.array(mask, dtype=np.bool_)
            if not np.any(mask):
                # all element of the mask are false
                mask = NOMASK
            elif mask.shape != self.shape:
                raise ValueError(
                    f"mask {mask.shape} and data {self.shape} shape mismatch!"
                )

        # finally, set the mask of the object
        if isinstance(mask, MaskedConstant):
            self._mask = (
                NOMASK if self.data is None else np.ones(self.shape).astype(bool)
            )
        else:
            if np.any(self._mask):
                # this should happen when a new mask is added to an existing one
                # mask to be combined to an existing one
                info_(
                    f"{type(self).__name__} is already a masked array.\n The new mask will be combined with the "
                    f"current array's mask."
                )
                self._mask |= mask  # combine (is a copy!)
            else:
                if self._copy:
                    self._mask = mask.copy()
                else:
                    self._mask = mask

    @property
    def masked_data(self):
        """
        The actual masked `data` array - Readonly property (|ma.ndarray|).
        """
        if self.is_masked and not self.is_empty:
            return self._umasked(self.data, self.mask)
        else:
            return self.data

    @property
    def meta(self):
        """
        Additional metadata (|Meta|).
        """
        return self._meta

    @meta.setter
    def meta(self, meta):

        if meta is not None:
            self._meta.update(meta)

    @property
    def name(self):
        """
        A user-friendly name (str).

        When no name is provided, the `id` of the object is returned instead.
        """
        if self._name:
            return self._name
        else:
            return self._id

    @name.setter
    def name(self, name):

        if name:
            if self._name:
                pass
            self._name = name

    @property
    def ndim(self):
        """
        The number of dimensions of the `data` array (Readonly property).
        """
        if self.data is None and self.is_labeled:
            return 1

        if not self.size:
            return 0
        else:
            return self.data.ndim

    @property
    def real(self):
        return self

    def remove_masks(self):
        """
        Remove all masks previously set on this array.
        """
        self._mask = NOMASK

    @property
    def roi(self):
        """
        Region of interest (ROI) limits (list).
        """
        if self._roi is None:
            self._roi = self.limits
        return self._roi

    @roi.setter
    def roi(self, val):
        self._roi = val

    @property
    def roi_values(self):
        if self.units is None:
            return list(np.array(self.roi))
        else:
            return list(self._uarray(self.roi, self.units))

    @property
    def shape(self):
        """
        A tuple with the size of each dimension - Readonly property.

        The number of `data` element on each dimension (possibly complex).
        For only labelled array, there is no data, so it is the 1D and the size is the size of the array of labels.
        """
        if self.data is None and self.is_labeled:
            return (self.labels.shape[0],)

        elif self.data is None:
            return ()

        else:
            return self.data.shape

    @property
    def size(self):
        """
        Size of the underlying `data` array - Readonly property (int).

        The total number of data elements (possibly complex or hypercomplex
        in the array).
        """

        if self._data is None and self.is_labeled:
            return self.labels.shape[-1]

        elif self._data is None:
            return None
        else:
            return self._data.size

    def squeeze(self, *dims, inplace=False, return_axis=False, **kwargs):
        """
        Remove single-dimensional entries from the shape of an array.

        Parameters
        ----------
        dims : None or int or tuple of ints, optional
            Selects a subset of the single-dimensional entries in the
            shape. If a dimension (dim) is selected with shape entry greater than
            one, an error is raised.

        Returns
        -------
        squeezed : same object type
            The input array, but with all or a subset of the
            dimensions of length 1 removed.

        Raises
        ------
        ValueError
            If `dims` is not `None`, and the dimension being squeezed is not
            of length 1
        """
        if inplace:
            new = self
        else:
            new = self.copy()

        dims = self._get_dims_from_args(*dims, **kwargs)

        if not dims:
            s = np.array(new.shape)
            dims = np.argwhere(s == 1).squeeze().tolist()
        axis = self._get_dims_index(dims)
        if axis is None:
            # nothing to squeeze
            return new, axis

        # recompute new dims
        for i in axis[::-1]:
            del new._dims[i]

        # performs all required squeezing
        new._data = new._data.squeeze(axis=axis)
        if self.is_masked:
            new._mask = new._mask.squeeze(axis=axis)

        if return_axis:  # in case we need to know which axis has been squeezed
            return new, axis

        return new

    def swapdims(self, dim1, dim2, inplace=False):
        """
        Interchange a two dims of a |NDArray| .

        Parameters
        ----------
        dim1 : int or str
            First dimension index.
        dim2 : int
            Second dimension index.
        inplace : bool, optional, default=`False`
            Flag to say that the method return a new object (default)
            or not (inplace=True).

        Returns
        -------
        swaped_array

        See Also
        --------
        transpose: Permute the dimensions of an array.
        """
        if not inplace:
            new = self.copy()
        else:
            new = self
        if self.ndim < 2:  # cannot swap axe for 1D data
            return new

        i0, i1 = axis = self._get_dims_index([dim1, dim2])
        new._data = np.swapaxes(new._data, *axis)
        new._dims[i1], new._dims[i0] = self._dims[i0], self._dims[i1]

        # all other arrays, except labels have also to be swapped to reflect
        # changes of data ordering.
        # labels are presents only for 1D array, so we do not have to swap them
        if self.is_masked:
            new._mask = np.swapaxes(new._mask, *axis)

        new._meta = new._meta.swap(*axis, inplace=False)
        return new

    swapaxes = swapdims
    swapaxes.__doc__ = "Alias of `swapdims`."

    @property
    def T(self):
        """
        Transposed array (|NDArray|).

        The same object is returned if `ndim` is less than 2.

        See Also
        --------
        transpose: Permute the dimensions of an array.
        """
        return self.transpose()

    @property
    def title(self):
        """
        An user friendly title (str).

        When the title is provided, it can be used for labeling the object,
        e.g., axe title in a matplotlib plot.
        """
        if self._title:
            return self._title
        else:
            return "<untitled>"

    @title.setter
    def title(self, title):

        if title:
            self._title = title

    def to(self, other, inplace=False, force=False):
        """
        Return the object with data rescaled to different units.

        Parameters
        ----------
        other : |Quantity| or str
            Destination units.
        inplace : bool, optional, default=`False`
            Flag to say that the method return a new object (default)
            or not (inplace=True).
        force : bool, optional, default=False
            If True the change of units is forced, even for incompatible units.

        Returns
        -------
        rescaled

        See Also
        --------
        ito : Inplace rescaling of the current object data to different units.
        to_base_units : Rescaling of the current object data to different units.
        ito_base_units : Inplace rescaling of the current object data to different units.
        to_reduced_units : Rescaling to reduced_units.
        ito_reduced_units : Inplace rescaling to reduced units.

        Examples
        --------
        >>> np.random.seed(12345)
        >>> ndd = scp.NDArray(data=np.random.random((3, 3)),
        ...                   mask=[[True, False, False],
        ...                         [False, True, False],
        ...                         [False, False, True]],
        ...                   units='meters')
        >>> print(ndd)
        NDArray: [float64] m (shape: (y:3, x:3))

        We want to change the units to seconds for instance
        but there is no relation with meters,
        so an error is generated during the change

        >>> ndd.to('second')
        Traceback (most recent call last):
        ...
        pint.errors.DimensionalityError: Cannot convert from 'meter' ([length]) to 'second' ([time])

        However, we can force the change

        >>> ndd.to('second', force=True)
        NDArray: [float64] s (shape: (y:3, x:3))

        By default the conversion is not done inplace, so the original is not
        modified :

        >>> print(ndd)
        NDArray: [float64] m (shape: (y:3, x:3))
        """

        new = self.copy()

        if other is None:
            units = None
            if self.units is None:
                return new
            elif force:
                new._units = None
                if inplace:
                    self._units = None
                return new

        elif isinstance(other, str):
            units = ur.Unit(other)

        elif hasattr(other, "units"):
            units = other.units

        else:
            units = ur.Unit(other)

        if self.has_units:

            oldunits = self._units

            try:
                # noinspection PyUnresolvedReferences
                if new.meta.larmor:  # _origin in ['topspin', 'nmr']
                    # noinspection PyUnresolvedReferences
                    set_nmr_context(new.meta.larmor)
                    with ur.context("nmr"):
                        new = self._unittransform(new, units)

                # particular case of dimensionless units: absorbance and transmittance
                else:

                    if f"{oldunits:P}" in ["transmittance", "absolute_transmittance"]:
                        if f"{units:P}" == "absorbance":
                            udata = (new.data * new.units).to(units)
                            new._data = -np.log10(udata.m)
                            new._units = units
                            new._title = "absorbance"

                        elif f"{units:P}" in [
                            "transmittance",
                            "absolute_transmittance",
                        ]:
                            new._data = (new.data * new.units).to(units)
                            new._units = units
                            new._title = "transmittance"

                    elif f"{oldunits:P}" == "absorbance":
                        if f"{units:P}" in ["transmittance", "absolute_transmittance"]:
                            scale = Quantity(1.0, self._units).to(units).magnitude
                            new._data = 10.0**-new.data * scale
                            new._units = units
                            new._title = "transmittance"
                    else:
                        new = self._unittransform(new, units)
                        # change the title for spectrocopic units change
                        if (
                            oldunits.dimensionality
                            in [
                                "1/[length]",
                                "[length]",
                                "[length] ** 2 * [mass] / [time] ** 2",
                            ]
                            and new._units.dimensionality == "1/[time]"
                        ):
                            new._title = "frequency"
                        elif (
                            oldunits.dimensionality
                            in ["1/[time]", "[length] ** 2 * [mass] / [time] ** 2"]
                            and new._units.dimensionality == "1/[length]"
                        ):
                            new._title = "wavenumber"
                        elif (
                            oldunits.dimensionality
                            in [
                                "1/[time]",
                                "1/[length]",
                                "[length] ** 2 * [mass] / [time] ** 2",
                            ]
                            and new._units.dimensionality == "[length]"
                        ):
                            new._title = "wavelength"
                        elif (
                            oldunits.dimensionality
                            in ["1/[time]", "1/[length]", "[length]"]
                            and new._units.dimensionality == "[length] ** 2 * "
                            "[mass] / [time] "
                            "** 2"
                        ):
                            new._title = "energy"

                if force:
                    new._units = units

            except DimensionalityError as exc:
                if force:
                    new._units = units
                    info_("units forced to change")
                else:
                    raise exc
        elif force:
            new._units = units

        else:
            warnings.warn("There is no units for this NDArray!")

        if inplace:
            self._data = new._data
            self._units = new._units
            self._title = new._title
            self._roi = new._roi

        else:
            return new

    def to_base_units(self, inplace=False):
        """
        Return an array rescaled to base units.

        Parameters
        ----------
        inplace : bool
            If True the rescaling is done in place.

        Returns
        -------
        rescaled
            A rescaled array
        """
        q = Quantity(1.0, self.units)
        q.ito_base_units()

        if not inplace:
            new = self.copy()
        else:
            new = self

        new.ito(q.units)

        if not inplace:
            return new

    def to_reduced_units(self, inplace=False):
        """
        Return an array scaled in place to reduced units.

        Reduced units means one unit per
        dimension. This will not reduce compound units (e.g., 'J/kg' will not
        be reduced to m**2/s**2).

        Parameters
        ----------
        inplace : bool
            If True the rescaling is done in place.

        Returns
        -------
        rescaled
            A rescaled array.
        """
        q = Quantity(1.0, self.units)
        q.ito_reduced_units()

        if not inplace:
            new = self.copy()
        else:
            new = self

        new.ito(q.units)

        if not inplace:
            return new

    def transpose(self, *dims, inplace=False):
        """
        Permute the dimensions of an array.

        Parameters
        ----------
        *dims : list int or str
            Sequence of dimension indexes or names, optional.
            By default, reverse the dimensions, otherwise permute the dimensions
            according to the values given. If specified the list of dimension
            index or names must match the number of dimensions.
        inplace : bool, optional, default=`False`
            Flag to say that the method return a new object (default)
            or not (inplace=True)

        Returns
        -------
        transpose
            A transposed array

        See Also
        --------
        swapdims : Interchange two dimensions of an array.
        """
        if not inplace:
            new = self.copy()
        else:
            new = self
        if self.ndim < 2:  # cannot transpose 1D data
            return new
        if not dims or list(set(dims)) == [None]:
            dims = self.dims[::-1]
        axis = self._get_dims_index(dims)

        new._data = np.transpose(new._data, axis)
        if new.is_masked:
            new._mask = np.transpose(new._mask, axis)
        new._meta = new._meta.permute(*axis, inplace=False)

        new._dims = list(np.take(self._dims, axis))

        new._transposed = not new._transposed  # change the transposed flag
        return new

    @property
    def transposed(self):
        return self._transposed

    @property
    def umasked_data(self):
        """
        The actual array with mask and unit (|Quantity|).

        (Readonly property).
        """
        if self.data is None:
            return None
        return self._uarray(self.masked_data, self.units)

    @property
    def unitless(self):
        """
        `bool` - True if the `data` does not have `units` (Readonly property).
        """
        return not self.has_units

    @property
    def units(self):
        """
        |Unit| - The units of the data.
        """
        return self._units

    @units.setter
    def units(self, units):

        if units is None:
            return
        if isinstance(units, str):
            units = ur.Unit(units)
        elif isinstance(units, Quantity):
            raise TypeError(
                "Units or string representation of unit is expected, not Quantity"
            )
        if self.has_units and units != self._units:
            # first try to cast
            try:
                self.to(units)
            except Exception:
                raise TypeError(
                    f"Provided units {units} does not match data units: {self._units}.\nTo force a change,"
                    f" use the to() method, with force flag set to True"
                )
        self._units = units

    @property
    def values(self):
        """
        |Quantity| - The actual values (data, units) contained in this object (Readonly property).
        """

        if self.data is not None:
            if self.is_masked:
                data = self._umasked(self.masked_data, self.mask)
                if self.units:
                    return Quantity(data, self.units)
            else:
                data = self._uarray(self.data, self.units)
            if self.size > 1:
                return data
            else:
                return data.squeeze()[()]
        elif self.is_labeled:
            return self._labels[()]

    @property
    def value(self):
        """
        Alias of `values`.
        """
        return self.values<|MERGE_RESOLUTION|>--- conflicted
+++ resolved
@@ -429,15 +429,6 @@
                 value = True
             if not np.any(self._mask):
                 self._mask = np.zeros(self._data.shape).astype(np.bool_)
-<<<<<<< HEAD
-            # Note that we can't mask single element, but row and/or column
-            for i, key in enumerate(keys):
-                if key == slice(None) or key == slice(None, None, 1):
-                    continue
-                m = self._mask.swapaxes(i, 0)
-                m[key] = value
-                self._mask = m.swapaxes(i, 0)
-=======
             if isinstance(keys, np.ndarray):
                 self._mask[keys] = value
             else:
@@ -448,7 +439,6 @@
                     m = self._mask.swapaxes(i, 0)
                     m[key] = value
                     self._mask = m.swapaxes(i, 0)
->>>>>>> 350d8862
             return self._mask
 
         elif isinstance(value, Quantity):
